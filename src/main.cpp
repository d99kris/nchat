// main.cpp
//
// Copyright (c) 2019-2024 Kristofer Berggren
// All rights reserved.
//
// nchat is distributed under the MIT license, see LICENSE for details.

#include <iostream>
#include <map>
#include <regex>
#include <set>
#include <string>

#include <cassert>
#include <dlfcn.h>

#include <path.hpp>

#include "appconfig.h"
#include "apputil.h"
#include "fileutil.h"
#include "log.h"
#include "messagecache.h"
#include "profiles.h"
#include "scopeddirlock.h"
#include "status.h"
#include "sysutil.h"
#include "ui.h"

#ifdef HAS_DUMMY
#include "duchat.h"
#endif

#ifdef HAS_TELEGRAM
#include "tgchat.h"
#endif

#ifdef HAS_WHATSAPP
#include "wmchat.h"
#endif

<<<<<<< HEAD
static const char *EnvXdgConf = "XDG_CONFIG_HOME";
static const std::string DefaultXdgConfDir = ".config";


=======
static std::string GetFeatures();
>>>>>>> 47b40e97
static void RemoveProfile();
static std::shared_ptr<Protocol> SetupProfile();
static void ShowHelp();
static void ShowVersion();


class ProtocolBaseFactory
{
public:
  ProtocolBaseFactory() { }
  virtual ~ProtocolBaseFactory() { }
  virtual std::string GetName() const = 0;
  virtual std::string GetSetupMessage() const = 0;
  virtual std::shared_ptr<Protocol> Create() const = 0;
};

template<typename T>
class ProtocolFactory : public ProtocolBaseFactory
{
public:
  virtual std::string GetName() const
  {
    return T::GetName();
  }

  virtual std::string GetSetupMessage() const
  {
    return T::GetSetupMessage();
  }

  virtual std::shared_ptr<Protocol> Create() const
  {
    std::shared_ptr<T> protocol;
#ifdef HAS_DYNAMICLOAD
    std::string libPath =
      FileUtil::DirName(FileUtil::GetSelfPath()) + "/../" CMAKE_INSTALL_LIBDIR "/" + T::GetLibName() +
      FileUtil::GetLibSuffix();
    std::string createFunc = T::GetCreateFunc();
    void* handle = dlopen(libPath.c_str(), RTLD_LAZY);
    if (handle == nullptr)
    {
      LOG_ERROR("failed dlopen %s", libPath.c_str());
      const char* dlerr = dlerror();
      if (dlerr != nullptr)
      {
        LOG_ERROR("dlerror %s", dlerr);
      }

      std::cout << "Failed to load " << libPath << ", skipping profile.\n";
      return protocol;
    }

    T* (* CreateFunc)() = (T * (*)())dlsym(handle, createFunc.c_str());
    if (CreateFunc == nullptr)
    {
      LOG_ERROR("failed dlsym %s", createFunc.c_str());
      return protocol;
    }

    protocol.reset(CreateFunc());
#else
    protocol = std::make_shared<T>();
#endif
    return protocol;
  }
};

static std::vector<ProtocolBaseFactory*> GetProtocolFactorys()
{
  std::vector<ProtocolBaseFactory*> protocolFactorys =
  {
#ifdef HAS_DUMMY
    new ProtocolFactory<DuChat>(),
#endif
#ifdef HAS_TELEGRAM
    new ProtocolFactory<TgChat>(),
#endif
#ifdef HAS_WHATSAPP
    new ProtocolFactory<WmChat>(),
#endif
  };

  return protocolFactorys;
}

static std::string GetConfDir()
{
  char *confDir = getenv(EnvXdgConf);
  if (confDir != NULL && confDir[0] != '\0') {
    return std::string(confDir) + std::string("/nchat");
  }
  return std::string(getenv("HOME")) + "/" + DefaultXdgConfDir + "/" + std::string("nchat");
}

int main(int argc, char* argv[])
{
  // Defaults
  umask(S_IRWXG | S_IRWXO);
  FileUtil::SetApplicationDir(GetConfDir());
  Log::SetVerboseLevel(Log::INFO_LEVEL);

  // Argument handling
  std::string exportDir;
  bool isKeyDump = false;
  bool isRemove = false;
  bool isSetup = false;
  std::vector<std::string> args(argv + 1, argv + argc);
  for (auto it = args.begin(); it != args.end(); ++it)
  {
    if (((*it == "-d") || (*it == "--confdir")) && (std::distance(it + 1, args.end()) > 0))
    {
      ++it;
      FileUtil::SetApplicationDir(*it);
    }
    else if ((*it == "-e") || (*it == "--verbose"))
    {
      Log::SetVerboseLevel(Log::DEBUG_LEVEL);
    }
    else if ((*it == "-ee") || (*it == "--extra-verbose"))
    {
      Log::SetVerboseLevel(Log::TRACE_LEVEL);
    }
    else if ((*it == "-h") || (*it == "--help"))
    {
      ShowHelp();
      return 0;
    }
    else if ((*it == "-k") || (*it == "--keydump"))
    {
      isKeyDump = true;
    }
    else if ((*it == "-m") || (*it == "--devmode"))
    {
      AppUtil::SetDeveloperMode(true);
    }
    else if ((*it == "-mm") || (*it == "--extra-devmode"))
    {
      std::cout << "dev mode starting in 5 sec\n";
      sleep(5);
      AppUtil::SetDeveloperMode(true);
    }
    else if ((*it == "-r") || (*it == "--remove"))
    {
      isRemove = true;
    }
    else if ((*it == "-s") || (*it == "--setup"))
    {
      isSetup = true;
    }
    else if ((*it == "-v") || (*it == "--version"))
    {
      ShowVersion();
      return 0;
    }
    else if (((*it == "-x") || (*it == "--export")) && (std::distance(it + 1, args.end()) > 0))
    {
      ++it;
      exportDir = *it;
    }
    else
    {
      ShowHelp();
      return 1;
    }
  }

  bool isDirInited = false;
  static const int dirVersion = 1;
  if (!apathy::Path(FileUtil::GetApplicationDir()).exists())
  {
    FileUtil::InitDirVersion(FileUtil::GetApplicationDir(), dirVersion);
    isDirInited = true;
  }

  ScopedDirLock dirLock(FileUtil::GetApplicationDir());
  if (!dirLock.IsLocked())
  {
    std::cerr <<
      "error: unable to acquire lock for " << FileUtil::GetApplicationDir() << "\n" <<
      "       only one nchat session per account/confdir is supported.\n";
    return 1;
  }

  if (!isDirInited)
  {
    int storedVersion = FileUtil::GetDirVersion(FileUtil::GetApplicationDir());
    if (storedVersion != dirVersion)
    {
      if (isSetup)
      {
        FileUtil::InitDirVersion(FileUtil::GetApplicationDir(), dirVersion);
      }
      else
      {
        std::cerr << "error: invalid config dir content, exiting. use -s to setup nchat.\n";
        return 1;
      }
    }
  }

  // Remove profile
  if (isRemove)
  {
    RemoveProfile();
    return 0;
  }

  // Init profiles dir
  Profiles::Init();

  // Init logging
  const std::string& logPath = FileUtil::GetApplicationDir() + std::string("/log.txt");
  Log::Init(logPath);
  std::string appNameVersion = AppUtil::GetAppNameVersion();
  LOG_INFO("%s", appNameVersion.c_str());
  std::string osArch = SysUtil::GetOsArch();
  LOG_INFO("%s", osArch.c_str());
  std::string compiler = SysUtil::GetCompiler();
  LOG_INFO("%s", compiler.c_str());
  std::string features = GetFeatures();
  LOG_INFO("%s", features.c_str());

  // Init signal handler
  AppUtil::InitSignalHandler();

  // Run keydump if required
  if (isKeyDump)
  {
    Ui::RunKeyDump();
    return 0;
  }

  // Init app config
  AppConfig::Init();
  FileUtil::SetDownloadsDir(AppConfig::GetStr("downloads_dir"));

  // Init core dump
  static const bool isCoredumpEnabled = AppConfig::GetBool("coredump_enabled");
  if (isCoredumpEnabled)
  {
#ifndef HAS_COREDUMP
    LOG_WARNING("core dump not supported");
#else
    AppUtil::InitCoredump();
#endif
  }

  // Init message cache
  MessageCache::Init();

  // Run setup if required
  std::shared_ptr<Protocol> setupProtocol;
  if (isSetup)
  {
    setupProtocol = SetupProfile();
    if (!setupProtocol)
    {
      MessageCache::Cleanup();
      AppConfig::Cleanup();
      return 1;
    }
  }

  // Init ui
  std::shared_ptr<Ui> ui = std::make_shared<Ui>();

  // Set message cache message handler
  std::function<void(std::shared_ptr<ServiceMessage>)> messageHandler =
    std::bind(&Ui::MessageHandler, std::ref(*ui), std::placeholders::_1);
  MessageCache::SetMessageHandler(messageHandler);

  // Load profile(s)
  std::string profilesDir = FileUtil::GetApplicationDir() + "/profiles";
  const std::vector<apathy::Path>& profilePaths = apathy::Path::listdir(profilesDir);
  for (auto& profilePath : profilePaths)
  {
    std::string profileId = profilePath.filename();
    if (profileId == "version") continue;

    std::stringstream ss(profileId);
    std::string protocolName;
    if ((profileId.find("_") == std::string::npos) || !std::getline(ss, protocolName, '_'))
    {
      LOG_WARNING("invalid profile name, skipping %s", profileId.c_str());
      continue;
    }

#ifndef HAS_MULTIPROTOCOL
    if (!ui->GetProtocols().empty())
    {
      LOG_WARNING("multiple profile support not enabled, skipping %s", profileId.c_str());
      continue;
    }
#endif

    if (setupProtocol && (setupProtocol->GetProfileId() == profileId))
    {
      LOG_DEBUG("adding new profile %s", profileId.c_str());
      ui->AddProtocol(setupProtocol);
      setupProtocol.reset();
    }
    else
    {
      bool found = false;
      std::vector<ProtocolBaseFactory*> allProtocolFactorys = GetProtocolFactorys();
      for (auto& protocolFactory : allProtocolFactorys)
      {
        if (protocolFactory->GetName() == protocolName)
        {
          LOG_DEBUG("loading existing profile %s", profileId.c_str());
          std::shared_ptr<Protocol> protocol = protocolFactory->Create();
          if (protocol)
          {
            protocol->LoadProfile(profilesDir, profileId);
            ui->AddProtocol(protocol);
            found = true;
          }
        }
      }

      if (!found)
      {
        LOG_WARNING("protocol %s not supported", protocolName.c_str());
      }
    }
  }

  // Start protocol(s) and ui
  ui->Init();
  std::unordered_map<std::string, std::shared_ptr<Protocol>>& protocols = ui->GetProtocols();
  bool hasProtocols = !protocols.empty();
  if (hasProtocols && exportDir.empty())
  {
    // Sort protocols
    std::map<std::string, std::shared_ptr<Protocol>> protocolsSorted(protocols.begin(), protocols.end());

    // Login
    Status::Set(Status::FlagConnecting);
    std::thread loginThread([&]
    {
      for (auto& protocol : protocolsSorted)
      {
        protocol.second->SetMessageHandler(messageHandler);
        protocol.second->Login();
      }
    });

    // Ui main loop
    ui->Run();

    // Cleanup login thread
    if (loginThread.joinable())
    {
      loginThread.join();
    }

    // Logout
    for (auto& protocol : protocolsSorted)
    {
      protocol.second->Logout();
      protocol.second->CloseProfile();
    }
  }

  // Cleanup ui
  ui->Cleanup();
  ui.reset();

  // Perform export if requested
  if (!exportDir.empty())
  {
    MessageCache::Export(exportDir);
  }

  // Cleanup
  MessageCache::Cleanup();
  AppConfig::Cleanup();
  Profiles::Cleanup();

  // Exit code
  int rv = 0;
  if (!hasProtocols)
  {
    std::cout << "No profiles setup, exiting.\n";
    rv = 1;
  }

  LOG_INFO("exit");

  Log::Cleanup();

  return rv;
}

std::string GetFeatures()
{
  std::string features =
#if defined(HAS_TELEGRAM)
    "Telegram ON, "
#else
    "Telegram OFF, "
#endif

#if defined(HAS_WHATSAPP)
    "WhatsApp ON"
#else
    "WhatsApp OFF"
#endif
  ;

  return features;
}

void RemoveProfile()
{
  // Show profiles
  std::string profilesDir = FileUtil::GetApplicationDir() + "/profiles";
  const std::vector<apathy::Path>& profilePaths = apathy::Path::listdir(profilesDir);
  int id = 0;
  std::map<int, std::string> idPath;
  std::cout << "Remove profile:\n";
  for (auto& profilePath : profilePaths)
  {
    std::string profileId = profilePath.filename();
    if (profileId == "version") continue;

    std::stringstream ss(profileId);
    std::string protocolName;
    if ((profileId.find("_") == std::string::npos) || !std::getline(ss, protocolName, '_'))
    {
      LOG_WARNING("invalid profile name, skipping %s", profileId.c_str());
      continue;
    }

    std::cout << id << ". " << profileId << "\n";
    idPath[id++] = profilePath.string();
  }

  std::cout << id << ". Cancel removal\n";

  size_t selectid = id;
  std::cout << "Remove profile (" << selectid << "): ";
  std::string line;
  std::getline(std::cin, line);

  if (!line.empty())
  {
    try
    {
      selectid = stoi(line);
    }
    catch (...)
    {
    }
  }

  if (!idPath.count(selectid))
  {
    std::cout << "Removal aborted, exiting." << std::endl;
    return;
  }

  std::string profilePath = idPath.at(selectid);
  LOG_TRACE("deleting %s", profilePath.c_str());
  FileUtil::RmDir(profilePath);
}

std::shared_ptr<Protocol> SetupProfile()
{
  std::shared_ptr<Protocol> rv;
  std::vector<ProtocolBaseFactory*> protocolFactorys = GetProtocolFactorys();

  std::cout << "Protocols:" << std::endl;
  size_t idx = 0;
  for (auto it = protocolFactorys.begin(); it != protocolFactorys.end(); ++it, ++idx)
  {
    std::cout << idx << ". " << (*it)->GetName() << std::endl;
  }
  std::cout << idx << ". Exit setup" << std::endl;

  size_t selectidx = idx;
  std::cout << "Select protocol (" << selectidx << "): ";
  std::string line;
  std::getline(std::cin, line);

  if (!line.empty())
  {
    try
    {
      selectidx = stoi(line);
    }
    catch (...)
    {
    }
  }

  if (selectidx >= protocolFactorys.size())
  {
    std::cout << "Setup aborted, exiting." << std::endl;
    return rv;
  }

  std::string profileId;
  std::string profilesDir = FileUtil::GetApplicationDir() + std::string("/profiles");

#ifndef HAS_MULTIPROTOCOL
  FileUtil::RmDir(profilesDir);
  FileUtil::MkDir(profilesDir);
  Profiles::Init();
#endif

  std::string setupMessage = protocolFactorys.at(selectidx)->GetSetupMessage();
  if (!setupMessage.empty())
  {
    LOG_WARNING("%s", setupMessage.c_str());
    std::cout << setupMessage;
    sleep(3);
  }

  std::shared_ptr<Protocol> protocol = protocolFactorys.at(selectidx)->Create();
  bool setupResult = protocol && protocol->SetupProfile(profilesDir, profileId);
  if (setupResult)
  {
    std::cout << "Succesfully set up profile " << profileId << "\n";
    rv = protocol;
  }
  else
  {
    std::cout << "Setup failed\n";
    protocol->Logout();
    protocol->CloseProfile();
  }

  return rv;
}

void ShowHelp()
{
  std::cout <<
    "nchat is a terminal-based telegram / whatsapp client.\n"
    "\n"
    "Usage: nchat [OPTION]\n"
    "\n"
    "Command-line Options:\n"
    "    -d, --confdir <DIR>    use a different directory than ~/.config/nchat\n"
    "    -e, --verbose          enable verbose logging\n"
    "    -ee, --extra-verbose   enable extra verbose logging\n"
    "    -h, --help             display this help and exit\n"
    "    -k, --keydump          key code dump mode\n"
    "    -m, --devmode          developer mode\n"
    "    -r, --remove           remove chat protocol account\n"
    "    -s, --setup            set up chat protocol account\n"
    "    -v, --version          output version information and exit\n"
    "    -x, --export <DIR>     export message cache to specified dir\n"
    "\n"
    "Interactive Commands:\n"
    "    PageDn      history next page\n"
    "    PageUp      history previous page\n"
    "    Tab         next chat\n"
    "    Sh-Tab      previous chat\n"
    "    Ctrl-f      jump to unread chat\n"
    "    Ctrl-g      toggle show help bar\n"
    "    Ctrl-l      toggle show contact list\n"
    "    Ctrl-n      search contacts\n"
    "    Ctrl-p      toggle show top bar\n"
    "    Ctrl-q      quit\n"
    "    Ctrl-s      insert emoji\n"
    "    Ctrl-t      send file\n"
    "    Ctrl-x      send message\n"
    "    Ctrl-y      toggle show emojis\n"
    "    KeyUp       select message\n"
    "    Alt-$       external spell check\n"
    "    Alt-,       decrease contact list width\n"
    "    Alt-.       increase contact list width\n"
    "    Alt-e       external editor compose\n"
    "    Alt-t       external telephone call\n"
    "\n"
    "Interactive Commands for Selected Message:\n"
    "    Ctrl-d      delete selected message\n"
    "    Ctrl-r      download attached file\n"
    "    Ctrl-v      open/view attached file\n"
    "    Ctrl-w      open link\n"
    "    Ctrl-x      send reply to selected message\n"
    "    Ctrl-z      edit selected message\n"
    "    Alt-c       copy selected message to clipboard\n"
    "    Alt-q       jump to quoted/replied message\n"
    "    Alt-s       add/remove reaction on selected message\n"
    "    Alt-w       external message viewer\n"
    "\n"
    "Interactive Commands for Text Input:\n"
    "    Ctrl-a      move cursor to start of line\n"
    "    Ctrl-c      clear input buffer\n"
    "    Ctrl-e      move cursor to end of line\n"
    "    Ctrl-k      delete from cursor to end of line\n"
    "    Ctrl-u      delete from cursor to start of line\n"
    "    Alt-Left    move cursor backward one word\n"
    "    Alt-Right   move cursor forward one word\n"
    "    Alt-Backsp  delete previous word\n"
    "    Alt-Delete  delete next word\n"
    "    Alt-c       copy input buffer to clipboard (if no message selected)\n"
    "    Alt-v       paste into input buffer from clipboard\n"
    "    Alt-x       cut input buffer to clipboard\n"
    "\n"
    "Report bugs at https://github.com/d99kris/nchat\n"
    "\n";
}

void ShowVersion()
{
  std::cout <<
    "nchat v" << AppUtil::GetAppVersion() << "\n"
    "\n"
    "Copyright (c) 2019-2024 Kristofer Berggren\n"
    "\n"
    "nchat is distributed under the MIT license.\n"
    "\n"
    "Written by Kristofer Berggren.\n";
}<|MERGE_RESOLUTION|>--- conflicted
+++ resolved
@@ -39,14 +39,11 @@
 #include "wmchat.h"
 #endif
 
-<<<<<<< HEAD
 static const char *EnvXdgConf = "XDG_CONFIG_HOME";
 static const std::string DefaultXdgConfDir = ".config";
 
 
-=======
 static std::string GetFeatures();
->>>>>>> 47b40e97
 static void RemoveProfile();
 static std::shared_ptr<Protocol> SetupProfile();
 static void ShowHelp();
